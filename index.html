<!DOCTYPE HTML>
<html>
<head>
  <meta http-equiv="content-type" content="text/html;charset=UTF-8" />
  <meta http-equiv="X-UA-Compatible" content="chrome=1" />
  <meta name="viewport" content="width=device-width">
  <link rel="canonical" href="http://bookshelfjs.org" />
  <link rel="icon" href="docs/images/favicon.ico" />
  <title>Bookshelf.js - Javascript ORM with some Backbone</title>
  <style>
    body {
      font-size: 14px;
      line-height: 22px;
      font-family: Helvetica Neue, Helvetica, Arial;
      background: #FEFFFC;
    }
    .interface {
      font-family: "Lucida Grande", "Lucida Sans Unicode", Helvetica, Arial, sans-serif !important;
    }
    div#sidebar {
      background: #fff;
      position: fixed;
      z-index: 10;
      top: 0; left: 0; bottom: 0;
      width: 200px;
      overflow-y: auto;
      overflow-x: hidden;
      -webkit-overflow-scrolling: touch;
      padding: 15px 0 30px 30px;
      border-right: 1px solid #bbb;
      box-shadow: 0 0 20px #ccc; -webkit-box-shadow: 0 0 20px #ccc; -moz-box-shadow: 0 0 20px #ccc;
    }
      a.toc_title, a.toc_title:visited {
        display: block;
        color: black;
        font-weight: bold;
        margin-top: 15px;
      }
        a.toc_title:hover {
          text-decoration: underline;
        }
        #sidebar .version {
          font-size: 10px;
          font-weight: normal;
        }
      ul.toc_section {
        font-size: 11px;
        line-height: 14px;
        margin: 5px 0 0 0;
        padding-left: 0px;
        list-style-type: none;
        font-family: Lucida Grande;
      }
        .toc_section li {
          cursor: pointer;
          margin: 0 0 3px 0;
        }
          .toc_section li a {
            text-decoration: none;
            color: black;
          }
            .toc_section li a:hover {
              text-decoration: underline;
            }
    div.container {
      position: relative;
      width: 550px;
      margin: 40px 0 50px 260px;
    }
    img#logo {
      width: 450px;
    }
    div.run {
      position: absolute;
      right: 15px;
      width: 26px; height: 18px;
      background: url('docs/images/arrows.png') no-repeat -26px 0;
    }
      div.run:active {
        background-position: -51px 0;
      }
    p, div.container ul {
      margin: 25px 0;
      width: 550px;
    }
      p.warning {
        font-size: 12px;
        line-height: 18px;
        font-style: italic;
      }
      div.container ul {
        list-style: circle;
        padding-left: 15px;
        font-size: 13px;
        line-height: 18px;
      }
        div.container ul li {
          margin-bottom: 10px;
        }
        div.container ul.small {
          font-size: 12px;
        }
    a, a:visited {
      color: #444;
    }
    a:active, a:hover {
      color: #000;
    }
    a.punch {
      display: inline-block;
      background: #4162a8;
      border-top: 1px solid #38538c;
      border-right: 1px solid #1f2d4d;
      border-bottom: 1px solid #151e33;
      border-left: 1px solid #1f2d4d;
      -webkit-border-radius: 4px;
      -moz-border-radius: 4px;
      -ms-border-radius: 4px;
      -o-border-radius: 4px;
      border-radius: 4px;
      -webkit-box-shadow: inset 0 1px 10px 1px #5c8bee, 0px 1px 0 #1d2c4d, 0 6px 0px #1f3053, 0 8px 4px 1px #111111;
      -moz-box-shadow: inset 0 1px 10px 1px #5c8bee, 0px 1px 0 #1d2c4d, 0 6px 0px #1f3053, 0 8px 4px 1px #111111;
      -ms-box-shadow: inset 0 1px 10px 1px #5c8bee, 0px 1px 0 #1d2c4d, 0 6px 0px #1f3053, 0 8px 4px 1px #111111;
      -o-box-shadow: inset 0 1px 10px 1px #5c8bee, 0px 1px 0 #1d2c4d, 0 6px 0px #1f3053, 0 8px 4px 1px #111111;
      box-shadow: inset 0 1px 10px 1px #5c8bee, 0px 1px 0 #1d2c4d, 0 6px 0px #1f3053, 0 8px 4px 1px #111111;
      color: #fff;
      font: bold 14px "helvetica neue", helvetica, arial, sans-serif;
      line-height: 1;
      margin-bottom: 15px;
      padding: 8px 0 10px 0;
      text-align: center;
      text-shadow: 0px -1px 1px #1e2d4d;
      text-decoration: none;
      width: 225px;
      -webkit-background-clip: padding-box; }
      a.punch:hover {
        -webkit-box-shadow: inset 0 0px 20px 1px #87adff, 0px 1px 0 #1d2c4d, 0 6px 0px #1f3053, 0 8px 4px 1px #111111;
        -moz-box-shadow: inset 0 0px 20px 1px #87adff, 0px 1px 0 #1d2c4d, 0 6px 0px #1f3053, 0 8px 4px 1px #111111;
        -ms-box-shadow: inset 0 0px 20px 1px #87adff, 0px 1px 0 #1d2c4d, 0 6px 0px #1f3053, 0 8px 4px 1px #111111;
        -o-box-shadow: inset 0 0px 20px 1px #87adff, 0px 1px 0 #1d2c4d, 0 6px 0px #1f3053, 0 8px 4px 1px #111111;
        box-shadow: inset 0 0px 20px 1px #87adff, 0px 1px 0 #1d2c4d, 0 6px 0px #1f3053, 0 8px 4px 1px #111111;
        cursor: pointer; }
      a.punch:active {
        -webkit-box-shadow: inset 0 1px 10px 1px #5c8bee, 0 1px 0 #1d2c4d, 0 2px 0 #1f3053, 0 4px 3px 0 #111111;
        -moz-box-shadow: inset 0 1px 10px 1px #5c8bee, 0 1px 0 #1d2c4d, 0 2px 0 #1f3053, 0 4px 3px 0 #111111;
        -ms-box-shadow: inset 0 1px 10px 1px #5c8bee, 0 1px 0 #1d2c4d, 0 2px 0 #1f3053, 0 4px 3px 0 #111111;
        -o-box-shadow: inset 0 1px 10px 1px #5c8bee, 0 1px 0 #1d2c4d, 0 2px 0 #1f3053, 0 4px 3px 0 #111111;
        box-shadow: inset 0 1px 10px 1px #5c8bee, 0 1px 0 #1d2c4d, 0 2px 0 #1f3053, 0 4px 3px 0 #111111;
        margin-top: 5px; margin-bottom: 10px }
    a img {
      border: 0;
    }
    h1, h2, h3, h4, h5, h6 {
      padding-top: 20px;
    }
      h2 {
        font-size: 22px;
      }
    b.header {
      font-size: 18px;
      line-height: 35px;
    }
    span.alias {
      font-size: 14px;
      font-style: italic;
      margin-left: 20px;
    }
    table {
      margin: 15px 0 0; padding: 0;
    }
      tr, td {
        margin: 0; padding: 0;
      }
        td {
          padding: 0px 15px 5px 0;
        }
        table .rule {
          height: 1px;
          background: #ccc;
          margin: 5px 0;
        }
    code, pre, tt {
      font-family: Monaco, Consolas, "Lucida Console", monospace;
      font-size: 12px;
      line-height: 18px;
      font-style: normal;
    }
      tt {
        padding: 0px 3px;
        background: #fff;
        border: 1px solid #ddd;
        zoom: 1;
      }
      code {
        margin-left: 20px;
      }
      pre {
        font-size: 12px;
        padding: 2px 0 2px 15px;
        border: 4px solid #bbb; border-top: 0; border-bottom: 0;
        margin: 0px 0 25px;
      }
      img.example_image {
        margin: 0px auto;
      }
        img.example_retina {
          margin: 20px;
          box-shadow: 0 8px 15px rgba(0,0,0,0.4);
        }
    @media only screen and (-webkit-max-device-pixel-ratio: 1) and (max-width: 600px),
           only screen and (max--moz-device-pixel-ratio: 1) and (max-width: 600px) {
      div#sidebar {
        display: none;
      }
      img#logo {
        max-width: 450px;
        width: 100%;
        height: auto;
      }
      div.container {
        width: auto;
        margin-left: 15px;
        margin-right: 15px;
      }
        p, div.container ul {
          width: auto;
        }
    }
    @media only screen and (-webkit-min-device-pixel-ratio: 1.5) and (max-width: 640px),
          only screen and (-o-min-device-pixel-ratio: 3/2) and (max-width: 640px),
          only screen and (min-device-pixel-ratio: 1.5) and (max-width: 640px) {
      img {
        max-width: 100%;
        height: auto;
      }
      div#sidebar {
        -webkit-overflow-scrolling: initial;
        position: relative;
        width: 90%;
        height: 120px;
        left: 0;
        top: -7px;
        padding: 10px 0 10px 30px;
        border: 0;
      }
      img#logo {
        width: auto;
        height: auto;
      }
      div.container {
        margin: 0;
        width: 100%;
      }
      p, div.container ul {
        max-width: 98%;
        overflow-x: scroll;
      }
      table {
        position: relative;
      }
        tr:first-child td {
          padding-bottom: 25px;
        }
        td.text {
          padding: 0;
          position: absolute;
          left: 0;
          top: 48px;
        }
        tr:last-child td.text {
          top: 122px;
        }
      pre {
        overflow: scroll;
      }
    }
  </style>
</head>
<body>

  <div id="sidebar" class="interface">

    <a class="toc_title" href="#">
      Bookshelf.js <span class="version">(0.1.0)</span>
    </a>
    <ul class="toc_section">
      <li>&raquo; <a href="http://github.com/tgriesser/bookshelf">GitHub Repository</a></li>
      <li>&raquo; <a href="http://tgriesser.com/bookshelf/docs/bookshelf.html">Annotated Source</a></li>
    </ul>

    <a class="toc_title" href="#introduction">
      Introduction
    </a>

    <a class="toc_title" href="#Initialize">
      Initialize
    </a>

    <a class="toc_title" href="#Model">
      Model
    </a>
    <ul class="toc_section">
      <li>– <a href="#Model-extend">extend</a></li>
      <li>– <a href="#Model-convert">convert</a></li>
      <li>– <a href="#Model-constructor">constructor / initialize</a></li>
      <li>– <a href="#Model-tableName">tableName</a></li>
      <li>– <a href="#Model-idAttribute">idAttribute</a></li>
      <li>– <a href="#Model-id">id</a></li>
      <li>– <a href="#Model-set">set</a></li>
      <li>– <a href="#Model-get">get</a></li>
      <li>– <a href="#Model-fetch">fetch</a></li>
      <li>– <a href="#Model-load">load</a></li>
      <li>– <a href="#Model-save">save (t)</a></li>
      <li>– <a href="#Model-destroy">destroy (t)</a></li>
      <li>– <a href="#Model-fillable">fillable</a></li>
      <li>– <a href="#Model-guarded">guarded</a></li>
      <li>– <a href="#Model-toJSON">toJSON</a></li>
      <li>– <a href="#Model-parse">parse (t)</a></li>
      <li>– <a href="#Model-Underscore-Methods"><b>Underscore Methods (6)</b></a></li>      
      <li>– <a href="#Model-query">query</a></li>
      <li>– <a href="#Model-resetQuery">resetQuery</a></li>
      <li>– <a href="#Model-hasTimestamps">hasTimestamps (itd)</a></li>
      <li>– <a href="#Model-timestamp">timestamp (itd)</a></li>
      <li>– <a href="#Model-defaults">defaults (itd)</a></li>
      <li>– <a href="#Model-validate">validate (itd)</a></li>
      <li>– <a href="#Model-isValid">isValid (itd)</a></li>
      <li>– <a href="#Model-isNew">isNew</a></li>
      <li>– <a href="#Model-sync">sync</a></li>
      <li>– <a href="#Model-relations">relations (itd)</a></li>
      <li>– <a href="#Model-related">related (itd)</a></li>
      <li><b><a href="#Model-relation-types">Relation Types:</a></b></li>
      <li>– <a href="#Model-hasOne">hasOne (itd)</a></li>
      <li>– <a href="#Model-hasMany">hasMany (itd)</a></li>
      <li>– <a href="#Model-belongsTo">belongsTo (itd)</a></li>
      <li>– <a href="#Model-belongsToMany">belongsToMany (itd)</a></li>
      <li>&nbsp;&nbsp;- <a href="#Model-attach">attach (itd)</a></li>
      <li>&nbsp;&nbsp;- <a href="#Model-detach">detach (itd)</a></li>
      <li>&nbsp;&nbsp;- <a href="#Model-withTimestamps">withTimestamps (itd)</a></li>
      <li>&nbsp;&nbsp;- <a href="#Model-withPivot">withPivot (itd)</a></li>
    </ul>

    <a class="toc_title" href="#Collection">
      Collection
    </a>
    <ul class="toc_section">
      <li>– <a href="#Collection-extend">extend</a></li>
      <li>– <a href="#Collection-convert">convert</a></li>
      <li>– <a href="#Collection-model">model</a></li>
      <li>– <a href="#Collection-constructor">constructor / initialize</a></li>
      <li>– <a href="#Collection-models">models (itd)</a></li>
      <li>– <a href="#Collection-toJSON">toJSON (itd)</a></li>
      <li>– <a href="#Collection-fetch">fetch (itd)</a></li>
      <li>– <a href="#Collection-load">load (t)</a></li>
      <li>– <a href="#Collection-create">create (itd)</a></li>
      <li>– <a href="#Collection-query">query</a></li>
      <li>– <a href="#Collection-resetQuery">resetQuery</a></li>
      <li>– <a href="#Collection-sync">sync (itd)</a></li>
      <li>– <a href="#Collection-Underscore-Methods"><b>Underscore Methods (28)</b></a></li>
      <li>– <a href="#Collection-Backbone-Methods"><b>Backbone Methods (19)</b></a></li>
    </ul>

    <a class="toc_title" href="#Sync">
      Sync
    </a>
    <ul class="toc_section">
      <li>– <a href="#Sync-first">first (itd)</a></li>
      <li>– <a href="#Sync-select">select (itd)</a></li>
      <li>– <a href="#Sync-insert">insert (itd)</a></li>
      <li>– <a href="#Sync-update">update (itd)</a></li>
      <li>– <a href="#Sync-del">del / delete (itd)</a></li>
    </ul>

    <a class="toc_title" href="#Events">
      Events
    </a>
    <ul class="toc_section">
      <li>- <a href="#Event-methods"><b>Event methods</b></a></li>
      <li>- <a href="#Events-catalog"><b>Catalog of Built-in Events</b></a></li>
    </ul>

    <a class="toc_title" href="#Utility">
      Utility
    </a>
    <ul class="toc_section">
      <li>– <a href="#Utility-Backbone">Bookshelf.Backbone</a></li>
      <li>– <a href="#Utility-Knex">Bookshelf.Knex</a></li>
      <li>– <a href="#Utility-Transaction">Bookshelf.Transaction</a></li>
    </ul>

    <a class="toc_title" href="#faq">
      F.A.Q.
    </a>
    
    <a class="toc_title" href="#changelog">
      Change Log
    </a>

  </div>

  <div class="container">

    <p>
      <img id="logo" src="docs/images/bookshelf.png" alt="Bookshelf.js">
    </p>

    <p>
      <b>Bookshelf</b> is a <a href="http://documentup.com/kriskowal/q/">promise based</a> Active Record ORM for Node.js, 
      built on <a href="http://knexjs.org">Knex query builder</a>. It extends the Model &amp; Collection 
      foundations of Backbone.js, providing transaction support, eager/nested-eager relation loading, and 
      support for one-to-one, one-to-many, and many-to-many relations.
    </p>

    <p>
      The project is <a href="http://github.com/tgriesser/bookshelf/">hosted on GitHub</a>,
      and the <a href="docs/bookshelf.html">annotated source code</a> is available,
      as well as a full <a href="https://travis-ci.org/tgriesser/bookshelf">test suite</a>.
    </p>

    <p>
      Bookshelf is available for use under the <a href="http://github.com/tgriesser/bookshelf/blob/master/LICENSE">MIT software license</a>.
    </p>

    <p>
      You can report bugs and discuss features on the
      <a href="http://github.com/tgriesser/bookshelf/issues">GitHub issues page</a>,
      add pages to the <a href="https://github.com/tgriesser/bookshelf/wiki">wiki</a>
      or send tweets to <a href="http://twitter.com/tgriesser">@tgriesser</a>.
    </p>

    <p>
      Bookshelf's dependencies are listed in the <tt>package.json</tt> file, but include
      <a href="http://backbonejs.org">Backbone.js</a> <small>(1.0.x)</small>,
      <a href="http://underscorejs.org/">Underscore.js</a> <small>(1.4.x)</small>,
      <a href="https://github.com/kriskowal/q">q.js</a> <small>(0.8.x)</small>
      for promise flow control, <a href="http://knexjs.org">Knex.js.</a> as the query 
      builder foundation, and <a href="https://github.com/dreamerslab/node.inflection">inflection</a>
      for crafting intelligent defaults for related key and table names.
    </p>

    <h2 id="introduction">Introduction</h2>

    <p>
      Built on the solid structure and conventions from <a href="http://backbonejs.org">Backbone.js</a>,
      Bookshelf adds additional support for handling objects on the server, persisting and querying 
      them from a database, and forming relations between these objects in an Active Record Pattern.
      With less than 1k lines of well documented code, Bookshelf is easy to understand, and extend. 
      It also doesn't force you to use any specific validation scheme, and provides extremely flexible
      and efficient relation handling.
    </p>

    <h2 id="Initialize">Bookshelf.Initialize</h2>

    <p>
      Required before using Bookshelf, the initialize performs the setup of the database,
      passing through to Knex's <a href="http://knexjs.org/#Initialize">Initialize</a>.
    </p>

<pre>
Bookshelf.Initialize({
  client: 'mysql',
  connection: {
    host     : 'localhost',
    user     : 'root',
    password : '',
    port     : 8889,
    database : 'your_db',
    charset  : 'utf8'
  }
});
</pre>

    <h2 id="Model">Bookshelf.Model</h2>

    <p>
      <b>Models</b> are objects representing individual database entries,
      as well as a large part of the logic surrounding it: conversions, 
      validations, computed properties, and access control. You can <a href="#Model-extend">extend</a> 
      <b>Bookshelf.Model</b> with your domain-specific methods.
    </p>

    <p id="Model-extend">
      <b class="header">extend</b><code>Bookshelf.Model.extend(properties, [classProperties])</code>
      <br />
      To create a <b>Model</b> class of your own, you extend <b>Bookshelf.Model</b>
      and provide instance <b>properties</b>, as well as optional
      <b>classProperties</b> to be attached directly to the constructor function.
    </p>

    <p>
      <b>extend</b> correctly sets up the prototype chain, so subclasses created
      with <b>extend</b> can be further extended and subclassed as far as you like.
    </p>

<pre>
var Customer = Bookshelf.Model.extend({

  initialize: function() { ... },

  account: function() { ... },

  login: function() { ... }

});
</pre>

    <p class="warning">
        Brief aside on <tt>super</tt>: JavaScript does not provide
        a simple way to call super &mdash; the function of the same name defined
        higher on the prototype chain. If you override a core function like
        <tt>set</tt>, or <tt>save</tt>, and you want to invoke the
        parent object's implementation, you'll have to explicitly call it, along these lines:
    </p>

<pre>
var Customer = Bookshelf.Model.extend({
  set: function() {
    ...
    Bookshelf.Model.prototype.set.apply(this, arguments);
    ...
  }
});
</pre>

    <p id="Model-convert">
      <b class="header">convert</b><code>Bookshelf.Model.convert(Target, [properties], [classProperties])</code>
      <br />
      User to convert an existing <b>Backbone.Model</b> from the client (or server), to a Bookshelf 
      compatible class for re-use of any validations, defaults, and custom methods.
      Optional instance <b>properties</b>, as well as optional <b>classProperties</b> may be provided
      to be attached directly to the collection's constructor function.
    </p>

    <p id="Model-constructor">
      <b class="header">constructor / initialize</b><code>new Model([attributes], [options])</code>
      <br />
      When creating an instance of a model, you can pass in the initial values
      of the <b>attributes</b>, which will be <a href="#Model-set">set</a> on the
      model. If you define an <b>initialize</b> function, it will be invoked when
      the model is created. Any <a href="#Model-fillable">fillable</a> or <a href="#Model-guarded">guarded</a> 
      properties will not be assigned on creation of a new model, unless <tt>{guard: false}</tt> is
      passed in the options.
    </p>

<pre>
new Book({
  title: "One Thousand and One Nights",
  author: "Scheherazade"
});
</pre>

    <p>
      In rare cases, if you're looking to get fancy,
      you may want to override <b>constructor</b>, which allows
      you to replace the actual constructor function for your model.
    </p>

<pre>
var Books = Bookshelf.Model.extend({
  
  tableName: 'documents',
  
  constructor: function() {
    Bookshelf.Model.apply(this, arguments);
    this.on('beforeQuery', function(model) {
      model.query('where', 'type', '=', 'book');
    });
  }

});
</pre>

    <p>
      Several properties: <tt>tableName</tt>, <tt>fillable</tt>, and <tt>guarded</tt>, <tt>hasTimestamps</tt> 
      will be directly attached if passed in the <b>options</b> during model creation.
    </p>

    <p>
      If <tt>{parse: true}</tt> is passed as an <b>option</b>, the <b>attributes</b>
      will first be converted by <a href="#Model-parse">parse</a> before being
      <a href="#Model-set">set</a> on the model.
    </p>

    <p id="Model-tableName">
      <b class="header">tableName</b><code>model.tableName</code>
      <br />
      A required property for any database usage, The <b>tableName</b> property
      refers to the database table name the model will query against.
    </p>

<pre>
var Television = Bookshelf.Model.extend({
  tableName: 'televisions'
});
</pre>

    <p id="Model-idAttribute">
      <b class="header">idAttribute</b><code>model.idAttribute</code>
      <br />
      A database row's unique identifier (typically the primary key) is stored under this attribute.
    </p>

    <p id="Model-id">
      <b class="header">id</b><code>model.id</code>
      <br />
      A special property of models, the <b>id</b> is the unique idenfifer associated 
      named by the <a href="#Model-idAttribute">idAttribute</a>. If you set the <b>id</b> 
      in the attributes hash, it will be copied onto the model as a direct property. 
      Models can be retrieved by id from collections, and the id is used in fetching models and
      building model relations.
    </p>

    <p id="Model-set">
      <b class="header">set</b><code>model.set(attributes, [options])</code>
      <br />
      Set a hash of attributes (one or many) on the model. If any of the attributes
      change the model's state, a <tt>"change"</tt> event will be triggered.
      Change events for specific attributes are also triggered, and you can 
      bind to those as well, for example: <tt>change:title</tt>, and 
      <tt>change:content</tt>. You may also pass individual keys and values.
    </p>

<pre>
customer.set({first_name: "Joe", last_name: "Customer"});

customer.set("telephone", "555-555-1212");
</pre>

    <p>
      If a hash of attributes is used, the <a href="#Model-fillable">fillable</a> and 
      <a href="#Model-guarded">guarded</a> properties will be used to silently filter 
      any inaccessible mass-assignment properties unless <tt>{guard: false}</tt> is passed. 
      An <tt>inaccessible</tt> event will be fired on both the model and the <tt>Bookshelf</tt> 
      namespace if any non-permitted items are in the hash.
    </p>

    <p id="Model-get">
      <b class="header">get</b><code>model.get(attribute)</code>
      <br />
      Get the current value of an attribute from the model. For example:
      <tt>note.get("title")</tt>
    </p>

    <p id="Model-fetch">
      <b class="header">fetch</b><code>model.fetch([options]).then(function(model) {...</code>
      <br />
      Fetches a model from the database, using any attributes currently set on the model
      to form a <tt>select</tt> query. Returns a promise, which will resolve with the fetched Model,
      or <tt>null</tt> if the model isn't fetched.
    </p>

<pre>
// select * from `books` where `ISBN-13` = '9780440180296'
new Book({'ISBN-13': '9780440180296'})
  .fetch()
  .then(function(model) {
    // outputs 'Slaughterhouse Five'
    console.log(model.get('title'));
  });
</pre>

    <p><b>Eager Loading:</b>
      <br />
      The <tt>withRelated</tt> parameter may be specified to fetch the resource, 
      along with any specified <a href="#Model-relations">relations</a> named on the model. 
      A single property, or an array of properties can be specified as a value for the <tt>withRelated</tt>
      property. The results of these relation queries will be loaded into a <tt>relations</tt> property on
      the model, may be retreived with the <a href="#Model-related">related</a> method, and will 
      be serialized as properties on a <a href="#Model-toJSON">toJSON</a> call unless 
      <tt>{shallow: true}</tt> is passed.
    </p>

<pre>
var Book = Bookshelf.Model.extend({
  tableName: 'books',
  editions: function() {
    return this.hasMany(Edition);
  },
  genre: function() {
    return this.belongsTo(Genre);
  }
})

new Book({'ISBN-13': '9780440180296'}).fetch({
  withRelated: ['genre', 'editions']
}).then(function(result) {
  ...
});
</pre>

    <p id="Model-load">
      <b class="header">load</b><code>model.load(relations, [options]).then(function(model) {...</code>
      <br />
      The <b>load</b> method takes an array of <b>relations</b> to eager load attributes onto a Model, 
      in a similar way that the <tt>withRelated</tt> property works on fetch. Dot separated attributes 
      may be used to specify deep eager loading.
    </p>

<pre>
new Posts().fetch().then(function(collection) {
  collection.at(0)
  .load(['author', 'content', 'comments.tags'])
  .then(function(model) {
    console.log(model.toJSON());
    // {
    //    title: 'post title',
    //    author: {...},
    //    content: {...},
    //    comments: [
    //      {tags: [...]}, {tags: [...]}
    //    ]
    // }
  });
});
</pre>

    <p id="Model-save">
      <b class="header">save</b><code>model.save([params], [options]).then(function(model) {...</code>
      <br />
      The Model's <b>save</b> method is used to perform an <tt>insert</tt> or <tt>update</tt>
      query with the model, dependent on whether the model <a href="#Model-isNew">isNew</a>.
      Before saving, any <a href="#Model-validate">validations</a> are run, unless 
      <tt>{validate: false}</tt> is passed in the options. If you wish to use <tt>update</tt>
      rather than <tt>insert</tt> or vice versa, the <tt>{method: ...}</tt> option may be specified
      to explicitly state which <a href="#Bookshelf-Sync">sync</a> method to use in the save call.
    </p>

<pre>
// insert into `posts` 
new Post({name: 'New Article'}).save().then(function (model) {

});
</pre>

    <p id="Model-destroy">
      <b class="header">destroy</b><code>model.destroy</code>
      <br />
      The Model's <b>destroy</b> method performs a <tt>delete</tt> on the model, using the model's
      <a href="#Model-idAttribute">idAttribute</a> to constrain the query.
    </p>

    <p id="Model-fillable">
      <b class="header">fillable</b><code>model.fillable</code>
      <br />
      The <b>fillable</b> property is an optional array of attribute names that 
      may be mass-assigned (whitelisting). When creating a new model, or using <tt>model.set(object)</tt>,
      only the properties in this array will be fillable, unless <tt>{guard: false}</tt> 
      is passed as an option. An <tt>inaccessible</tt> event will be fired
      if any filtered attributes are present in a mass-assignment.
    </p>

    <p id="Model-guarded">
      <b class="header">guarded</b><code>model.guarded</code>
      <br />
      The <b>guarded</b> property is the opposite of <a href="#Model-fillable">fillable</a>, 
      an optional array of attributes that may not be mass-assigned (blacklisting). When 
      creating a new model, or using <tt>model.set(object)</tt>, the properties in this 
      array will be fillable, unless <br> <tt>{guard: false}</tt> is passed as an option. 
      An <tt>inaccessible</tt> event will be fired if any filtered attributes are present 
      in a mass-assignment.
    </p>

    <p id="Model-attributes">
      <b class="header">attributes</b><code>model.attributes</code>
      <br />
      The <b>attributes</b> property is the internal hash containing the databse row.
    </p>

    <p>
      Please use <a href="#Model-set">set</a> to update the <b>attributes</b>
      instead of modifying them directly. If you'd like to retrieve and munge a
      copy of the model's attributes, use <a href="#Model-toJSON">toJSON</a>
      instead.
    </p>

    <p id="Model-defaults">
      <b class="header">defaults</b><code>model.defaults or model.defaults()</code>
      <br />
      The <b>defaults</b> hash (or function) can be used to specify the default
      attributes for your model. When creating an instance of the model,
      any unspecified attributes will be set to their default value.
    </p>

<pre>
var Meal = Bookshelf.Model.extend({
  defaults: {
    "appetizer":  "caesar salad",
    "entree":     "ravioli",
    "dessert":    "cheesecake"
  }
});

alert("Dessert will be " + (new Meal).get('dessert'));
</pre>

    <p class="warning">
      Remember that in JavaScript, objects are passed by reference, so if you
      include an object as a default value, it will be shared among all instances.
      Instead, define <b>defaults</b> as a function.
    </p>

    <p id="Model-toJSON">
      <b class="header">toJSON</b><code>model.toJSON([options])</code>
      <br />
      Return a copy of the model's <a href="#Model-attributes">attributes</a> for JSON stringification.
      If the model has any <a href="#Model-relations">relations</a> defined, this will also call
      <tt>toJSON</tt> on each of the related objects, and include them on the object unless <tt>{shallow: true}</tt>
      is passed as an option. For more information on the use of <tt>toJSON</tt>, check out the 
      <a href="https://developer.mozilla.org/en/JSON#toJSON()_method">JavaScript API for <b>JSON.stringify</b></a>.
    </p>

<pre>
var artist = new Bookshelf.Model({
  firstName: "Wassily",
  lastName: "Kandinsky"
});

artist.set({birthday: "December 16, 1866"});

console.log(JSON.stringify(artist));
</pre>

    <p id="Model-parse">
      <b class="header">parse</b><code>model.parse(response, [options])</code>
      <br />
      The <b>parse</b> method is called whenever a model's data is returned in a 
      <a href="#Model-fetch">fetch</a> call. The function is passed 
      the raw <tt>response</tt> object, and should return the attributes hash 
      to be <a href="#Model-set">set</a> on the model. The default implementation 
      is a no-op, simply passing through the JSON response. Override this if 
      you need to format the database responses - for example calling <tt>JSON.parse</tt>
      on a text field containing <tt>JSON</tt>, or explicitly typecasting a boolean
      in a <tt>sqlite3</tt> database response.
    </p>

    <p id="Model-Underscore-Methods">
      <b class="header">Underscore Methods (6)</b>
      <br />
      Bookshelf proxies to <b>Underscore.js</b> to provide 6 object functions
      on <b>Bookshelf.Model</b>. They aren't all documented here, but
      you can take a look at the Underscore documentation for the full details&hellip;
    </p>

    <ul class="small">
      <li><a href="http://underscorejs.org/#keys">keys</a></li>
      <li><a href="http://underscorejs.org/#values">values</a></li>
      <li><a href="http://underscorejs.org/#pairs">pairs</a></li>
      <li><a href="http://underscorejs.org/#invert">invert</a></li>
      <li><a href="http://underscorejs.org/#pick">pick</a></li>
      <li><a href="http://underscorejs.org/#omit">omit</a></li>
    </ul>

<pre>
user.pick('first_name', 'last_name', 'email');

chapters.keys().join(', ');
</pre>

    <p id="Model-query">
      <b class="header">query</b><code>model.query([method], [*parameters])</code>
      <br />
      The <tt>query</tt> method is used to tap into the underlying <a href="http://knexjs.org">Knex</a>
      query builder instance for the current model. If called with no arguments, it will return the query
      builder directly. Otherwise, it will call the specified <tt>method</tt> on the query builder, applying
      any additional arguments from the <tt>model.query</tt> call.
    </p>

<pre>
var qb = model.query();
    qb.where({id: 1}).select().then(function(resp) {...

model
  .query('where', 'other_id', '=', '5')
  .fetch()
  .then(function(model) {
    ...
  });
</pre>

    <p id="Model-resetQuery">
      <b class="header">resetQuery</b><code>model.resetQuery()</code>
      <br />
      Used to reset the internal state of the current query builder instance. This method is
      called internally each time a database action is completed by <tt>Bookshelf.Sync</tt>.
    </p>

    <p id="Model-hasTimestamps">
      <b class="header">hasTimestamps</b><code>model.hasTimestamps</code>
      <br />
      A boolean property on the model, determining whether the <a href="#Model-timestamp">timestamp</a> method will
      be called on a <tt>model.save()</tt> call &mdash; the default value is false.
    </p>

    <p id="Model-timestamp">
      <b class="header">timestamp</b><code>model.timestamp(options)</code>
      <br />
      Sets the timestamp attributes on the model, if <tt>hasTimestamps</tt> is set to true.
      The default implementation is to check if the model <a href="Model-isNew">isNew</a> and
      set the <tt>created_at</tt> and <tt>updated_at</tt> attributes to the current date if it is new,
      and just the <tt>updated_at</tt> attribute if it isn't. You may override this method if you
      wish to use different column names or types for the timestamps.
    </p>

    <p id="Model-validate">
      <b class="header">validate</b><code>model.validate(attributes)</code>
      <br />
      This method is left undefined, and you're encouraged to override it with
      your custom validation logic, if you have any that can be performed
      in JavaScript. <b>validate</b> is called before <tt>set</tt> and
      <tt>save</tt>, and is passed the model attributes updated with the values
      from <tt>set</tt> or <tt>save</tt>.
      If the attributes are valid, don't return anything from <b>validate</b>;
      if they are invalid, return an error of your choosing. It
      can be as simple as a string error message to be displayed, or a complete
      error object that describes the error programmatically. If <b>validate</b>
      returns an error, <tt>set</tt> and <tt>save</tt> will not continue, and the
      model attributes will not be modified.
      Failed validations trigger an <tt>"error"</tt> event.
    </p>

<pre>
var Chapter = Bookshelf.Model.extend({
  validate: function(attrs) {
    if (attrs.end < attrs.start) {
      return "can't end before it starts";
    }
  }
});

var one = new Chapter({
  title : "Chapter One: The Beginning"
});

one.on("error", function(model, error) {
  alert(model.get("title") + " " + error);
});

one.set({
  start: 15,
  end:   10
});
</pre>

    <p id="Model-isValid">
      <b class="header">isValid</b><code>model.isValid().then(function(model) {...</code>
      <br />
      Runs a <a href="#Model-validate">validate</a> method on the model.
    </p>

    <p id="Model-clone">
      <b class="header">clone</b><code>model.clone()</code>
      <br />
      Returns a new instance of the model with identical attributes, including any relations
      from the cloned model.
    </p>

    <p id="Model-isNew">
      <b class="header">isNew</b><code>model.isNew()</code>
      <br />
      Checks the <a href="#Model-id">id</a> to determine whether the model is considered "new".
    </p>

    <p id="Model-sync">
      <b class="header">sync</b><code>model.sync(method, model, [options])</code>
      <br />
      Creates and returns a new <a href="#Sync">Bookshelf.Sync</a> instance. Can be overridden for custom behavior.
    </p>

    <p id="Model-relations">
      <b class="header">relations</b><code>model.relations</code>
      <br />
      The <b>relations</b> property is the internal hash containing each of the relations
      (models or collections) loaded on the model with <a href="#Model-load">load</a> or with
      the <tt>withRelated</tt> property during <a href="#Model-fetch">fetch</a>. You can access
      the relation using the <a href="#Model-related">related</a> method on the model.
    </p>    

    <p id="Model-related">
      <b class="header">related</b><code>model.related()</code>
      <br />
      The <b>relations</b> property is the internal hash containing each of the relations
      (models or collections) loaded on the model with <a href="#Model-load">load</a> or with
      the <tt>withRelated</tt> property during <a href="#Model-fetch">fetch</a>. You can access
      the relation using the <a href="#Model-related">related</a> method on the model.
    </p>

    <h3 id="Model-relation-types">Relation Types:</h3>

    <p>
      There are four types of relationships that may be defined between Models and 
      Collections: <tt>hasOne</tt>, <tt>hasMany</tt>, <tt>belongsToOne</tt>, 
      <tt>belongsToMany</tt>. The relations are specified by created named methods 
      on the model, which return the appropriate relation type.
    </p>

<pre>
var Summary = new (Bookshelf.Model.extend({tableName: 'summaries'}));

var Author = new (Bookshelf.Model.extend({tableName: 'authors'}));

var Owner  = new (Bookshelf.Model.extend({tableName: 'owners'}));

var Book = Bookshelf.Model.extend({
  summary: function() {
    return this.hasOne(Summary);
  },
  owner: function() {
    return this.belongsTo(Author);
  },
  pages: function() {
    return this.hasMany(Pages);
  },
  author: function() {
    return this.belongsToMany(Author);
  }
});

new Book({id: 1}).summary().fetch(function(book) {
  console.log(book.toJSON());
});

new Book({id: 2}).fetch({
  withRelated: ['summary', 'owner', 'pages', 'author']
}).then(function(book) {
  console.log(book.toJSON());
});

</pre>

    <p id="Model-hasOne">
      <b class="header">hasOne</b><code>model.hasOne(Model, foreignKey)</code>
      <br />
      
    </p>

    <p id="Model-hasMany">
      <b class="header">hasMany</b><code>model.hasMany(Target, foreignKey)</code>
      <br />
      
    </p>

    <p id="Model-belongsTo">
      <b class="header">belongsTo</b><code>model.belongsTo(Model, otherKey)</code>
      <br />
      
    </p>

    <p id="Model-belongsToMany">
      <b class="header">belongsToMany</b><code>model.belongsToMany(Target, table, foreignKey, otherKey)</code>
      <br />
      
    </p>

    <p id="Model-attach">
      <b class="header">attach</b><code>relation.attach(ids, [options])</code>
      <br />
      
    </p>

    <p id="Model-detach">
      <b class="header">detach</b><code>relation.detach(ids, [options])</code>
      <br />
      
    </p>

    <p id="Model-withPivot">
      <b class="header">withPivot</b><code>relation.withPivot(columns)</code>
      <br />
      
    </p>


    <h2 id="Collection">Bookshelf.Collection</h2>

    <p>
      Collections are ordered sets of models. You can bind <tt>"change"</tt> events
      to be notified when any model in the collection has been modified,
      listen for <tt>"add"</tt> and <tt>"remove"</tt> events, <tt>fetch</tt>
      the collection from the server, and use a full suite of
      <a href="#Collection-Underscore-Methods">Underscore.js methods</a>.
    </p>

    <p>
      Any event that is triggered on a model in a collection will also be
      triggered on the collection directly, for convenience.
      This allows you to listen for changes to specific attributes in any
      model in a collection, for example:
      <tt>Documents.on("change:selected", ...)</tt>
    </p>

    <p id="Collection-extend">
      <b class="header">extend</b><code>Bookshelf.Collection.extend(properties, [classProperties])</code>
      <br />
      To create a <b>Collection</b> class of your own, extend <b>Bookshelf.Collection</b>,
      providing instance <b>properties</b>, as well as optional <b>classProperties</b> to be attached
      directly to the collection's constructor function.
    </p>

    <p id="Collection-convert">
      <b class="header">convert</b><code>Bookshelf.Collection.convert(Target, [protoProps], [classProps])</code>
      <br />
      Used to convert an existing <b>Backbone.Collection</b> from the client (or server), to a Bookshelf
      compatible class for re-use of any validations, defaults, and custom methods.
      Optional instance <b>properties</b>, as well as optional <b>classProperties</b> may be provided
      to be attached directly to the collection's constructor function.
    </p>

    <p id="Collection-model">
      <b class="header">model</b><code>collection.model</code>
      <br />
      Override this property to specify the model class that the collection
      contains. If defined, you can pass raw attributes objects (and arrays) to
      <a href="#Collection-add">add</a>, <a href="#Collection-create">create</a>,
      and <a href="#Collection-reset">reset</a>, and the attributes will be
      converted into a model of the proper type. Unlike in Backbone.js, the model 
      attribute may not be a polymorphic model.
    </p>

<pre>
var Library = Bookshelf.Collection.extend({
  model: Book
});
</pre>

    <p id="Collection-constructor">
      <b class="header">constructor / initialize</b><code>new Collection([models], [options])</code>
      <br />
      When creating a Collection, you may choose to pass in the initial array
      of <b>models</b>.  The collection's <a href="#Collection-comparator">comparator</a>
      may be included as an option. Passing <tt>false</tt> as the
      comparator option will prevent sorting. If you define an
      <b>initialize</b> function, it will be invoked when the collection is
      created.
    </p>

<pre>
var tabs = new TabSet([tab1, tab2, tab3]);
</pre>

    <p id="Collection-models">
      <b class="header">models</b><code>collection.models</code>
      <br />
      Raw access to the JavaScript array of models inside of the collection. Usually you'll
      want to use <tt>get</tt>, <tt>at</tt>, or the <b>Underscore methods</b>
      to access model objects, but occasionally a direct reference to the array
      is desired.
    </p>

    <p id="Collection-toJSON">
      <b class="header">toJSON</b><code>collection.toJSON([options])</code>
      <br />
      Return an array containing the <tt>toJSON</tt> for each model in the
      collection. For more information about toJSON, check out
      <a href="https://developer.mozilla.org/en/JSON#toJSON()_method">JavaScript's JSON API</a>.
      You may pass <tt>{shallow: true}</tt> in the options to omit any 
      relations loaded on the collection's models.
    </p>


    <p id="Collection-fetch">
      <b class="header">fetch</b><code>collection.fetch([options])</code>
      <br />
      Fetch the default set of models for this collection from the server,
      resetting the collection when they arrive. The <b>options</b> hash takes
      <tt>success</tt> and <tt>error</tt>
      callbacks which will be passed <tt>(collection, response, options)</tt>
      and <tt>(collection, xhr, options)</tt> as arguments, respectively.
      When the model data returns from the server, the collection will be (efficiently)
      <a href="#Collection-reset">reset</a>, unless you pass <tt>{update: true}</tt>,
      in which case it will use <a href="#Collection-update">update</a> to (intelligently)
      merge the fetched models.
      Delegates to <a href="#Sync">Backbone.sync</a>
      under the covers for custom persistence strategies and returns a
      <a href="http://api.jquery.com/jQuery.ajax/#jqXHR">jqXHR</a>.
      The server handler for <b>fetch</b> requests should return a JSON array of
      models.
    </p>

    <p id="Collection-load">
      <b class="header">load</b><code>collection.load(relations, options).then(function(collection) {...</code>
      <br />
      The <b>load</b> method can be used to eager load attributes onto a Collection, in a similar way
      that the <tt>withRelated</tt> property works on <a href="#Collection-fetch">fetch</a>. Dots 
      may be used to specify deep eager loading.
    </p>

    <p id="Collection-query">
      <b class="header">query</b><code>collection.query([method], [*parameters])</code>
      <br />
      The <tt>query</tt> method is used to tap into the underlying <a href="http://knexjs.org">Knex</a>
      query builder instance for the current collection. If called with no arguments, it will return the query
      builder directly. Otherwise, it will call the specified <tt>method</tt> on the query builder, applying
      any additional arguments from the <tt>collection.query</tt> call.
    </p>

<pre>
var qb = collection.query();
    qb.where({id: 1}).select().then(function(resp) {...

collection
  .query('where', 'other_id', '=', '5')
  .fetch()
  .then(function(collection) {
    ...
  });
</pre>

    <p id="Collection-resetQuery">
      <b class="header">resetQuery</b><code>collection.resetQuery()</code>
      <br />
      Used to reset the internal state of the current query builder instance. This method is
      called internally each time a database action is completed by <tt>Bookshelf.Sync</tt>.
    </p>

    <p id="Collection-sync">
      <b class="header">sync</b><code>collection.sync(collection, [options])</code>
      <br />
      Creates and returns a new <a href="#Sync">Bookshelf.Sync</a> instance. Can be overridden for custom behavior.
    </p>

    <p id="Collection-Underscore-Methods">
      <b class="header">Underscore Methods (28)</b>
      <br />
      Just as with <b>Backbone</b>, Bookshelf proxies to <b>Underscore.js</b> to provide 28 iteration functions
      on <b>Bookshelf.Collection</b>. They aren't all documented here, but
      you can take a look at the Underscore documentation for the full details&hellip;
    </p>

    <ul class="small">
      <li><a href="http://underscorejs.org/#each">forEach (each)</a></li>
      <li><a href="http://underscorejs.org/#map">map (collect)</a></li>
      <li><a href="http://underscorejs.org/#reduce">reduce (foldl, inject)</a></li>
      <li><a href="http://underscorejs.org/#reduceRight">reduceRight (foldr)</a></li>
      <li><a href="http://underscorejs.org/#find">find (detect)</a></li>
      <li><a href="http://underscorejs.org/#filter">filter (select)</a></li>
      <li><a href="http://underscorejs.org/#reject">reject</a></li>
      <li><a href="http://underscorejs.org/#all">every (all)</a></li>
      <li><a href="http://underscorejs.org/#any">some (any)</a></li>
      <li><a href="http://underscorejs.org/#include">include (contains)</a></li>
      <li><a href="http://underscorejs.org/#invoke">invoke</a></li>
      <li><a href="http://underscorejs.org/#max">max</a></li>
      <li><a href="http://underscorejs.org/#min">min</a></li>
      <li><a href="http://underscorejs.org/#sortBy">sortBy</a></li>
      <li><a href="http://underscorejs.org/#groupBy">groupBy</a></li>
      <li><a href="http://underscorejs.org/#sortedIndex">sortedIndex</a></li>
      <li><a href="http://underscorejs.org/#shuffle">shuffle</a></li>
      <li><a href="http://underscorejs.org/#toArray">toArray</a></li>
      <li><a href="http://underscorejs.org/#size">size</a></li>
      <li><a href="http://underscorejs.org/#first">first (head, take)</a></li>
      <li><a href="http://underscorejs.org/#initial">initial</a></li>
      <li><a href="http://underscorejs.org/#rest">rest (tail)</a></li>
      <li><a href="http://underscorejs.org/#last">last</a></li>
      <li><a href="http://underscorejs.org/#without">without</a></li>
      <li><a href="http://underscorejs.org/#indexOf">indexOf</a></li>
      <li><a href="http://underscorejs.org/#lastIndexOf">lastIndexOf</a></li>
      <li><a href="http://underscorejs.org/#isEmpty">isEmpty</a></li>
      <li><a href="http://underscorejs.org/#chain">chain</a></li>
    </ul>

    <p id="Collection-Backbone-Methods">
      <b class="header">Backbone Methods (19)</b>
      <br />
      Bookshelf also proxies to <b>Backbone.js</b> for any of the core Collection methods
      that don't need modification for the ORM. The Backbone documentation 
      applies equally for Bookself, and can be used to read more on these methods.
    </p>

    <ul>
      <li><a href="http://backbonejs.org/#Collection-add">add</a></li>
      <li><a href="http://backbonejs.org/#Collection-remove">remove</a></li>
      <li><a href="http://backbonejs.org/#Collection-reset">reset</a></li>
      <li><a href="http://backbonejs.org/#Collection-set">set</a></li>
      <li><a href="http://backbonejs.org/#Collection-get">get</a></li>
      <li><a href="http://backbonejs.org/#Collection-at">at</a></li>
      <li><a href="http://backbonejs.org/#Collection-push">push</a></li>
      <li><a href="http://backbonejs.org/#Collection-pop">pop</a></li>
      <li><a href="http://backbonejs.org/#Collection-unshift">unshift</a></li>
      <li><a href="http://backbonejs.org/#Collection-shift">shift</a></li>
      <li><a href="http://backbonejs.org/#Collection-slice">slice</a></li>
      <li><a href="http://backbonejs.org/#Collection-length">length</a></li>
      <li><a href="http://backbonejs.org/#Collection-comparator">comparator</a></li>
      <li><a href="http://backbonejs.org/#Collection-sort">sort</a></li>
      <li><a href="http://backbonejs.org/#Collection-pluck">pluck</a></li>
      <li><a href="http://backbonejs.org/#Collection-where">where</a></li>
      <li><a href="http://backbonejs.org/#Collection-findWhere">findWhere</a></li>
      <li><a href="http://backbonejs.org/#Collection-parse">parse</a></li>
      <li><a href="http://backbonejs.org/#Collection-clone">clone</a></li>
    </ul>

    <h2 id="Sync">Bookshelf.Sync</h2>

    <p>
      Todo.
    </p>

  <h2 id="Utility">Utility</h2>

    <p id="Utility-Backbone">
      <b class="header">Bookshelf.Backbone</b>
      <br />
      A reference to the copy of Backbone used to create the Bookshelf objects can be accessed
      from Bookshelf.Backbone. This can be helpful if you want to use Models &amp; Collections
      elsewhere on the server, and ensure they are compatible with the Bookshelf objects.
    </p>

    <p id="Utility-Knex">
      <b class="header">Bookshelf.Knex</b>
      <br />
      A reference to the <tt>Knex.js</tt> instance in use by bookshelf.
    </p>

    <p id="Utility-Transaction">
      <b class="header">Bookshelf.Transaction</b>
      <br />
      An alias to Knex.Transaction, for convenient transaction support.
    </p>

  <h2 id="Events">Bookshelf.Events</h2>

    <p>
      <b>Events</b> is a module that can be mixed in to any object, giving the
      object the ability to bind and trigger custom named events. Events do not
      have to be declared before they are bound, and may take passed arguments.
      For example:
    </p>

<pre>
var object = {};

_.extend(object, Bookshelf.Events);

object.on("alert", function(msg) {
  alert("Triggered " + msg);
});

object.trigger("alert", "an event");
</pre>

    <p>
      For example, to make a handy event dispatcher that can coordinate events
      among different areas of your application: <tt>var dispatcher = _.clone(Bookshelf.Events)</tt>
    </p>

    <p id="Events-on">
      <b class="header">on</b><code>object.on(event, callback, [context])</code><span class="alias">Alias: bind</span>
      <br />
      Bind a <b>callback</b> function to an object. The callback will be invoked
      whenever the <b>event</b> is fired.
      If you have a large number of different events on a page, the convention is to use colons to
      namespace them: <tt>"poll:start"</tt>, or <tt>"change:selection"</tt>.
      The event string may also be a space-delimited list of several events...
    </p>

<pre>
book.on("change:title change:author", ...);
</pre>

    <p>
      To supply a <b>context</b> value for <tt>this</tt> when the callback is invoked,
      pass the optional third argument: <tt>model.on('change', this.render, this)</tt>
    </p>

    <p>
      Callbacks bound to the special
      <tt>"all"</tt> event will be triggered when any event occurs, and are passed
      the name of the event as the first argument. For example, to proxy all events
      from one object to another:
    </p>

<pre>
proxy.on("all", function(eventName) {
  object.trigger(eventName);
});
</pre>

    <p>
      All Backbone event methods also support an event map syntax, as an alternative
      to positional arguments:
    </p>

<pre>
book.on({
  "change:title": titleView.update,
  "change:author": authorPane.update,
  "destroy": bookView.remove
});
</pre>

    <p id="Events-off">
      <b class="header">off</b><code>object.off([event], [callback], [context])</code><span class="alias">Alias: unbind</span>
      <br />
      Remove a previously-bound <b>callback</b> function from an object. If no
      <b>context</b> is specified, all of the versions of the callback with
      different contexts will be removed. If no
      callback is specified, all callbacks for the <b>event</b> will be
      removed. If no event is specified, callbacks for <i>all</i> events
      will be removed.
    </p>

<pre>
// Removes just the `onChange` callback.
object.off("change", onChange);

// Removes all "change" callbacks.
object.off("change");

// Removes the `onChange` callback for all events.
object.off(null, onChange);

// Removes all callbacks for `context` for all events.
object.off(null, null, context);

// Removes all callbacks on `object`.
object.off();
</pre>

    <p>
      Note that calling <tt>model.off()</tt>, for example, will indeed remove <i>all</i> events
      on the model &mdash; including events that Backbone uses for internal bookkeeping.
    </p>

    <p id="Events-trigger">
      <b class="header">trigger</b><code>object.trigger(event, [*args])</code>
      <br />
      Trigger callbacks for the given <b>event</b>, or space-delimited list of events.
      Subsequent arguments to <b>trigger</b> will be passed along to the
      event callbacks.
    </p>

    <p id="Events-once">
      <b class="header">once</b><code>object.once(event, callback, [context])</code>
      <br />
      Just like <a href="#Events-on">on</a>, but causes the bound callback to only
      fire once before being removed. Handy for saying "the next time that X happens, do this".
    </p>

    <p id="Events-listenTo">
      <b class="header">listenTo</b><code>object.listenTo(other, event, callback)</code>
      <br />
      Tell an <b>object</b> to listen to a particular event on an <b>other</b> object.
      The advantage of using this form, instead of <tt>other.on(event, callback)</tt>,
      is that <b>listenTo</b> allows the <b>object</b> to keep track of the events,
      and they can be removed all at once later on.
    </p>

<pre>
view.listenTo(model, 'change', view.render);
</pre>

    <p id="Events-stopListening">
      <b class="header">stopListening</b><code>object.stopListening([other], [event], [callback])</code>
      <br />
      Tell an <b>object</b> to stop listening to events. Either call
      <b>stopListening</b> with no arguments to have the <b>object</b> remove
      all of its <a href="#Events-listenTo">registered</a> callbacks ... or be more
      precise by telling it to remove just the events it's listening to on a
      specific object, or a specific event, or just a specific callback.
    </p>

<pre>
view.stopListening();

view.stopListening(model);
</pre>

    <p id="Events-catalog">
      <b class="header">Catalog of Events</b>
      <br />
      Here's the complete list of built-in Backbone events, with arguments.
      You're also free to trigger your own events on Models, Collections and
      Views as you see fit. The <tt>Backbone</tt> object itself mixes in <tt>Events</tt>,
      and can be used to emit any global events that your application needs.
    </p>

    <ul class="small">
      <li><b>"inaccessible"</b> (model, data, options) &mdash; when an inaccessible attribute is in a mass assignment. </li>
    </ul>

    <p>Events from Backbone:</p>

    <ul class="small">
      <li><b>"add"</b> (model, collection, options) &mdash; when a model is added to a collection. </li>
      <li><b>"remove"</b> (model, collection, options) &mdash; when a model is removed from a collection. </li>
      <li><b>"reset"</b> (collection, options) &mdash; when the collection's entire contents have been replaced. </li>
      <li><b>"sort"</b> (collection, options) &mdash; when the collection has been re-sorted. </li>
      <li><b>"change"</b> (model, options) &mdash; when a model's attributes have changed. </li>
      <li><b>"change:[attribute]"</b> (model, value, options) &mdash; when a specific attribute has been updated. </li>
      <li><b>"destroy"</b> (model, collection, options) &mdash; when a model is <a href="#Model-destroy">destroyed</a>. </li>
      <li><b>"request"</b> (model, xhr, options) &mdash; when a model (or collection) has started a request to the server. </li>
      <li><b>"sync"</b> (model, resp, options) &mdash; when a model has been successfully synced with the server. </li>
      <li><b>"error"</b> (model, collection) &mdash; when a model's validation fails, or a <a href="#Model-save">save</a> call fails on the server. </li>
      <li><b>"route:[name]"</b> (router) &mdash; when one of a router's routes has matched. </li>
      <li><b>"all"</b> &mdash; this special event fires for <i>any</i> triggered event, passing the event name as the first argument. </li>
    </ul>

    <h2 id="faq">F.A.Q.</h2>

    <p>
      <b class="header">How do I extend Backbone.js Models or Collections</b>
    </p>

    <p>
      <b class="header">Can I use Bookshelf outside of Node.js</b><br>
      While it primarily targets Node.js, all dependencies are browser compatible, and
      it could be adapted to work with other javascript environments supporting a <tt>sqlite3</tt> 
      database, by providing a custom <a href="http://knexjs.org/#Adapters">Knex adapter</a>.
    </p>

    <h2 id="changelog">Change Log</h2>

    <p>
      <b class="header">0.1.0</b> &mdash; <small><i>TBD</i></small><br />
      Initial Bookshelf release.
    </p>

  </div>
<<<<<<< HEAD
  <script src="docs/scripts/ga.js" type="text/javascript" charset="utf-8"></script>
=======
  <script src="docs/public/scripts/ga.js" type="text/javascript" charset="utf-8"></script>
>>>>>>> b980a31e
</body>
</html><|MERGE_RESOLUTION|>--- conflicted
+++ resolved
@@ -1513,10 +1513,6 @@
     </p>
 
   </div>
-<<<<<<< HEAD
-  <script src="docs/scripts/ga.js" type="text/javascript" charset="utf-8"></script>
-=======
   <script src="docs/public/scripts/ga.js" type="text/javascript" charset="utf-8"></script>
->>>>>>> b980a31e
 </body>
 </html>