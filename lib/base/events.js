--- conflicted
+++ resolved
@@ -1,27 +1,10 @@
 // Events
 // ---------------
 
-<<<<<<< HEAD
 var Promise      = require('./promise');
 var inherits     = require('inherits');
 var EventEmitter = require('events').EventEmitter;
-=======
-var Promise     = require('./promise');
-var Backbone    = require('backbone');
-var triggerThen = require('trigger-then');
 var _           = require('lodash');
-
-Backbone.Events.once = function(name, callback, context) {
-    //if (!eventsApi(this, 'once', name, [callback, context]) || !callback) return this;
-    var self = this;
-    var once = _.once(function() {
-        self.off(name, once);
-        return callback.apply(this, arguments);
-    });
-    once._callback = callback;
-    return this.on(name, once, context);
-};
->>>>>>> 702919b5
 
 function Events() {
   EventEmitter.apply(this, arguments);
@@ -94,4 +77,14 @@
 };
 Events.prototype.emitThen = Events.prototype.triggerThen;
 
+Events.prototype.once = function(name, callback, context) {
+  var self = this;
+  var once = _.once(function() {
+      self.off(name, once);
+      return callback.apply(this, arguments);
+  });
+  once._callback = callback;
+  return this.on(name, once, context);
+};
+
 module.exports = Events;