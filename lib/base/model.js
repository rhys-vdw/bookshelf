// Base Model
// ---------------
var _        = require('lodash');
var inherits = require('inherits');

var Events   = require('./events');
var Promise  = require('./promise');
var Errors   = require('../errors');

// List of attributes attached directly from the `options` passed to the constructor.
var modelProps = ['tableName', 'hasTimestamps'];

// The "ModelBase" is similar to the 'Active Model' in Rails,
// it defines a standard interface from which other objects may inherit.
function ModelBase(attributes, options) {
  var attrs = attributes || {};
  options   = options    || {};
  this.attributes = Object.create(null);
  this._reset();
  this.relations = {};
  this.cid  = _.uniqueId('c');
  if (options) {
    _.extend(this, _.pick(options, modelProps));
    if (options.parse) attrs = this.parse(attrs, options) || {};
  }
  this.set(attrs, options);
  this.initialize.apply(this, arguments);
}
inherits(ModelBase, Events);

ModelBase.prototype.initialize = function() {};

// The default value for the "id" attribute.
ModelBase.prototype.idAttribute = 'id';

// Get the value of an attribute.
ModelBase.prototype.get = function(attr) {
  return this.attributes[attr];
};

// Set a property.
ModelBase.prototype.set = function(key, val, options) {
  if (key == null) return this;
  var attrs;

  // Handle both `"key", value` and `{key: value}` -style arguments.
  if (typeof key === 'object') {
    attrs = key;
    options = val;
  } else {
    (attrs = {})[key] = val;
  }
  options = _.clone(options) || {};

  // Extract attributes and options.
  var hasChanged = false;
  var unset   = options.unset;
  var current = this.attributes;
  var prev    = this._previousAttributes;

  // Check for changes of `id`.
  if (this.idAttribute in attrs) this.id = attrs[this.idAttribute];

  // For each `set` attribute, update or delete the current value.
  for (var attr in attrs) {
    val = attrs[attr];
    if (!_.isEqual(prev[attr], val)) {
      this.changed[attr] = val;
      if (!_.isEqual(current[attr], val)) hasChanged = true;
    } else {
      delete this.changed[attr];
    }
    unset ? delete current[attr] : current[attr] = val;
  }
  return this;
};

<<<<<<< HEAD
  // A model is new if it has never been persisted, which we assume if it lacks an id.
ModelBase.prototype.isNew = function() {
  return this.id == null;
};

// Returns an object containing a shallow copy of the model attributes,
// along with the `toJSON` value of any relations,
// unless `{shallow: true}` is passed in the `options`.
ModelBase.prototype.toJSON = function(options) {
  var attrs = _.clone(this.attributes);
  if (options && options.shallow) return attrs;
  var relations = this.relations;
  for (var key in relations) {
    var relation = relations[key];
    attrs[key] = relation.toJSON ? relation.toJSON() : relation;
  }
  if (this.pivot) {
    var pivot = this.pivot.attributes;
    for (key in pivot) {
      attrs['_pivot_' + key] = pivot[key];
    }
  }
  return attrs;
};

// Returns the string representation of the object.
ModelBase.prototype.toString = function() {
  return '[Object Model]';
};

// Get the HTML-escaped value of an attribute.
ModelBase.prototype.escape = function(key) {
  return _.escape(this.get(key));
};

// Returns `true` if the attribute contains a value that is not null
// or undefined.
ModelBase.prototype.has = function(attr) {
  return this.get(attr) != null;
};

// **parse** converts a response into the hash of attributes to be `set` on
// the model. The default implementation is just to pass the response along.
ModelBase.prototype.parse = function(resp, options) {
  return resp;
};
=======
    if (hasChanged && !options.silent) this.trigger('change', this, options);
    return this;
  },

  // Returns an object containing a shallow copy of the model attributes,
  // along with the `toJSON` value of any relations,
  // unless `{shallow: true}` is passed in the `options`.
  // Also includes _pivot_ keys for relations unless `{omitPivot: true}`
  // is passed in `options`.
  toJSON: function(options) {
    var attrs = _.extend({}, this.attributes);
    if (options && options.shallow) return attrs;
    var relations = this.relations;
    for (var key in relations) {
      var relation = relations[key];
      attrs[key] = relation.toJSON ? relation.toJSON(options) : relation;
    }
    if (options && options.omitPivot) return attrs;
    if (this.pivot) {
      var pivot = this.pivot.attributes;
      for (key in pivot) {
        attrs['_pivot_' + key] = pivot[key];
      }
    }
    return attrs;
  },

  // **parse** converts a response into the hash of attributes to be `set` on
  // the model. The default implementation is just to pass the response along.
  parse: function(resp, options) {
    return resp;
  },

  // **format** converts a model into the values that should be saved into
  // the database table. The default implementation is just to pass the data along.
  format: function(attrs, options) {
    return attrs;
  },

  // Returns the related item, or creates a new
  // related item by creating a new model or collection.
  related: function(name) {
    return this.relations[name] || (this[name] ? this.relations[name] = this[name]() : void 0);
  },

  // Create a new model with identical attributes to this one,
  // including any relations on the current model.
  clone: function() {
    var model = new this.constructor(this.attributes);
    var relations = this.relations;
    for (var key in relations) {
      model.relations[key] = relations[key].clone();
    }
    model._previousAttributes = _.clone(this._previousAttributes);
    model.changed = _.clone(this.changed);
    return model;
  },

  // Sets the timestamps before saving the model.
  timestamp: function(options) {
    var d = new Date();
    var keys = (_.isArray(this.hasTimestamps) ? this.hasTimestamps : ['created_at', 'updated_at']);
    var vals = {};
    if (keys[0]) {
      if (this.isNew(options)) {
        if (!options || options.method !== 'update') {
          vals[keys[0]] = d;
        }
      }
      else if (options && options.method === 'insert') {
        vals[keys[0]] = d;
      }
    }
    if (keys[1]) vals[keys[1]] = d;
    return vals;
  },

  // Called after a `sync` action (save, fetch, delete) -
  // resets the `_previousAttributes` and `changed` hash for the model.
  _reset: function() {
    this._previousAttributes = _.extend(Object.create(null), this.attributes);
    this.changed = Object.create(null);
    return this;
  },

  fetch: function() {},

  save: function() {},

  destroy: function() {}
>>>>>>> 702919b5

// Remove an attribute from the model, firing `"change"`. `unset` is a noop
// if the attribute doesn't exist.
ModelBase.prototype.unset = function(attr, options) {
  return this.set(attr, void 0, _.extend({}, options, {unset: true}));
};

// Clear all attributes on the model, firing `"change"`.
ModelBase.prototype.clear = function(options) {
  var attrs = {};
  for (var key in this.attributes) attrs[key] = void 0;
  return this.set(attrs, _.extend({}, options, {unset: true}));
};

// **format** converts a model into the values that should be saved into
// the database table. The default implementation is just to pass the data along.
ModelBase.prototype.format = function(attrs, options) {
  return attrs;
};

// Returns the related item, or creates a new
// related item by creating a new model or collection.
ModelBase.prototype.related = function(name) {
  return this.relations[name] || (this[name] ? this.relations[name] = this[name]() : void 0);
};

// Create a new model with identical attributes to this one,
// including any relations on the current model.
ModelBase.prototype.clone = function(options) {
  var model = new this.constructor(this.attributes);
  var relations = this.relations;
  for (var key in relations) {
    model.relations[key] = relations[key].clone();
  }
  model._previousAttributes = _.clone(this._previousAttributes);
  model.changed = setProps(Object.create(null), this.changed);
  return model;
};

// Sets the timestamps before saving the model.
ModelBase.prototype.timestamp = function(options) {
  var d = new Date();
  var keys = (_.isArray(this.hasTimestamps) ? this.hasTimestamps : ['created_at', 'updated_at']);
  var vals = {};
  if (keys[1]) vals[keys[1]] = d;
  if (this.isNew(options) && keys[0] && (!options || options.method !== 'update')) vals[keys[0]] = d;
  return vals;
};

// Determine if the model has changed since the last `"change"` event.
// If you specify an attribute name, determine if that attribute has changed.
ModelBase.prototype.hasChanged = function(attr) {
  if (attr == null) return !_.isEmpty(this.changed);
  return _.has(this.changed, attr);
};

// Get the previous value of an attribute, recorded at the time the last
// `"change"` event was fired.
ModelBase.prototype.previous = function(attr) {
  if (attr == null || !this._previousAttributes) return null;
  return this._previousAttributes[attr];
};

// Get all of the attributes of the model at the time of the previous
// `"change"` event.
ModelBase.prototype.previousAttributes = function() {
  return _.clone(this._previousAttributes);
};

// Resets the `_previousAttributes` and `changed` hash for the model.
// Typically called after a `sync` action (save, fetch, delete) -
ModelBase.prototype._reset = function() {
  this._previousAttributes = _.clone(this.attributes);
  this.changed = Object.create(null);
  return this;
};

// Set the changed properties on the object.
function setProps(obj, hash) {
  for (var key in hash) {
    obj[key] = hash[key];
  }
}

// "_" methods that we want to implement on the Model.
var modelMethods = ['keys', 'values', 'pairs', 'invert', 'pick', 'omit'];

// Mix in each "_" method as a proxy to `Model#attributes`.
_.each(modelMethods, function(method) {
  ModelBase.prototype[method] = function() {
    var args = slice.call(arguments);
    args.unshift(this.attributes);
    return _[method].apply(_, args);
  };
});

ModelBase.extend = require('simple-extend');

module.exports = ModelBase;<|MERGE_RESOLUTION|>--- conflicted
+++ resolved
@@ -75,8 +75,7 @@
   return this;
 };
 
-<<<<<<< HEAD
-  // A model is new if it has never been persisted, which we assume if it lacks an id.
+// A model is new if it has never been persisted, which we assume if it lacks an id.
 ModelBase.prototype.isNew = function() {
   return this.id == null;
 };
@@ -90,7 +89,7 @@
   var relations = this.relations;
   for (var key in relations) {
     var relation = relations[key];
-    attrs[key] = relation.toJSON ? relation.toJSON() : relation;
+    attrs[key] = relation.toJSON ? relation.toJSON(options) : relation;
   }
   if (this.pivot) {
     var pivot = this.pivot.attributes;
@@ -122,98 +121,6 @@
 ModelBase.prototype.parse = function(resp, options) {
   return resp;
 };
-=======
-    if (hasChanged && !options.silent) this.trigger('change', this, options);
-    return this;
-  },
-
-  // Returns an object containing a shallow copy of the model attributes,
-  // along with the `toJSON` value of any relations,
-  // unless `{shallow: true}` is passed in the `options`.
-  // Also includes _pivot_ keys for relations unless `{omitPivot: true}`
-  // is passed in `options`.
-  toJSON: function(options) {
-    var attrs = _.extend({}, this.attributes);
-    if (options && options.shallow) return attrs;
-    var relations = this.relations;
-    for (var key in relations) {
-      var relation = relations[key];
-      attrs[key] = relation.toJSON ? relation.toJSON(options) : relation;
-    }
-    if (options && options.omitPivot) return attrs;
-    if (this.pivot) {
-      var pivot = this.pivot.attributes;
-      for (key in pivot) {
-        attrs['_pivot_' + key] = pivot[key];
-      }
-    }
-    return attrs;
-  },
-
-  // **parse** converts a response into the hash of attributes to be `set` on
-  // the model. The default implementation is just to pass the response along.
-  parse: function(resp, options) {
-    return resp;
-  },
-
-  // **format** converts a model into the values that should be saved into
-  // the database table. The default implementation is just to pass the data along.
-  format: function(attrs, options) {
-    return attrs;
-  },
-
-  // Returns the related item, or creates a new
-  // related item by creating a new model or collection.
-  related: function(name) {
-    return this.relations[name] || (this[name] ? this.relations[name] = this[name]() : void 0);
-  },
-
-  // Create a new model with identical attributes to this one,
-  // including any relations on the current model.
-  clone: function() {
-    var model = new this.constructor(this.attributes);
-    var relations = this.relations;
-    for (var key in relations) {
-      model.relations[key] = relations[key].clone();
-    }
-    model._previousAttributes = _.clone(this._previousAttributes);
-    model.changed = _.clone(this.changed);
-    return model;
-  },
-
-  // Sets the timestamps before saving the model.
-  timestamp: function(options) {
-    var d = new Date();
-    var keys = (_.isArray(this.hasTimestamps) ? this.hasTimestamps : ['created_at', 'updated_at']);
-    var vals = {};
-    if (keys[0]) {
-      if (this.isNew(options)) {
-        if (!options || options.method !== 'update') {
-          vals[keys[0]] = d;
-        }
-      }
-      else if (options && options.method === 'insert') {
-        vals[keys[0]] = d;
-      }
-    }
-    if (keys[1]) vals[keys[1]] = d;
-    return vals;
-  },
-
-  // Called after a `sync` action (save, fetch, delete) -
-  // resets the `_previousAttributes` and `changed` hash for the model.
-  _reset: function() {
-    this._previousAttributes = _.extend(Object.create(null), this.attributes);
-    this.changed = Object.create(null);
-    return this;
-  },
-
-  fetch: function() {},
-
-  save: function() {},
-
-  destroy: function() {}
->>>>>>> 702919b5
 
 // Remove an attribute from the model, firing `"change"`. `unset` is a noop
 // if the attribute doesn't exist.
@@ -293,7 +200,9 @@
 
 // Set the changed properties on the object.
 function setProps(obj, hash) {
-  for (var key in hash) {
+  var i = -1, keys = Object.keys(hash);
+  while (++i < hash.length) {
+    var key = hash[i]
     obj[key] = hash[key];
   }
 }
