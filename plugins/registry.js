--- conflicted
+++ resolved
@@ -13,25 +13,17 @@
   // Set up the methods for storing and retrieving models
   // on the Bookshelf instance.
   Bookshelf.model = function(name, ModelCtor) {
-    this._models = this._models || {};
+    this._models = this._models || Object.create(null);
     if (ModelCtor) {
-<<<<<<< HEAD
-=======
-      this._models = this._models || {};
       preventOverwrite(this._models, name);
->>>>>>> 6e779c15
       this._models[name] = ModelCtor;
     }
     return this._models[name];
   };
   Bookshelf.collection = function(name, CollectionCtor) {
-    this._collections = this._collections || {};
+    this._collections = this._collections || Object.create(null);
     if (CollectionCtor) {
-<<<<<<< HEAD
-=======
-      this._collections = this._collections || {};
       preventOverwrite(this._collections, name);
->>>>>>> 6e779c15
       this._collections[name] = CollectionCtor;
     }
     return this._collections[name];
