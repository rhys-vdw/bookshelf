{
  "name": "bookshelf",
  "version": "0.7.9",
  "description": "A lightweight ORM for PostgreSQL, MySQL, and SQLite3",
  "main": "bookshelf.js",
  "scripts": {
    "jshint": "jshint bookshelf.js lib/*",
    "test": "mocha -b -t 5000 --check-leaks -R spec test/index.js",
    "release:patch": "npm run jshint && npm test && gulp build && gulp bump --type patch && gulp release",
    "release:minor": "npm run jshint && npm test && gulp build && gulp bump --type minor && gulp release"
  },
  "homepage": "http://bookshelfjs.org",
  "repository": {
    "type": "git",
    "url": "git://github.com/tgriesser/bookshelf.git"
  },
  "keywords": [
    "orm",
    "mysql",
    "postgresql",
    "sqlite",
    "datamapper",
    "active record"
  ],
  "dependencies": {
<<<<<<< HEAD
    "inflection": "~1.3.5",
    "trigger-then": "0.3.x",
    "bluebird": "~2.0.5",
    "lodash": ">=2.0.0",
    "simple-extend": "0.1.0",
=======
    "backbone": "1.1.0",
    "bluebird": "^2.0.0",
    "create-error": "~0.3.1",
    "inflection": "^1.5.1",
>>>>>>> 702919b5
    "inherits": "~2.0.1",
    "lodash": "^2.0.0",
    "semver": "^4.1.0",
    "simple-extend": "0.1.0",
    "trigger-then": "0.3.x"
  },
  "devDependencies": {
    "browserify": "^6.2.0",
    "chai": "~1.9.1",
    "chai-as-promised": "~4.1.0",
    "gulp": "^3.6.2",
    "gulp-bump": "^0.1.8",
    "gulp-git": "^0.5.3",
    "gulp-shell": "^0.2.5",
    "jshint": "~2.5.1",
    "knex": "0.7.x",
    "minimist": "^1.1.0",
    "mocha": "^2.0.1",
    "mysql": "^2.5.2",
    "node-uuid": "~1.4.1",
    "pg": "^3.6.2",
    "sinon": "^1.11.1",
    "sinon-chai": "^2.6.0",
    "sqlite3": "^3.0.2",
    "through": "^2.3.4",
    "underscore.string": "~2.3.1"
  },
  "author": {
    "name": "Tim Griesser",
    "web": "https://github.com/tgriesser"
  },
  "license": "MIT",
  "readmeFilename": "README.md"
}<|MERGE_RESOLUTION|>--- conflicted
+++ resolved
@@ -23,26 +23,15 @@
     "active record"
   ],
   "dependencies": {
-<<<<<<< HEAD
-    "inflection": "~1.3.5",
-    "trigger-then": "0.3.x",
-    "bluebird": "~2.0.5",
-    "lodash": ">=2.0.0",
-    "simple-extend": "0.1.0",
-=======
-    "backbone": "1.1.0",
-    "bluebird": "^2.0.0",
+    "bluebird": "^2.9.4",
+    "lodash": "^3.7.0",
     "create-error": "~0.3.1",
     "inflection": "^1.5.1",
->>>>>>> 702919b5
     "inherits": "~2.0.1",
-    "lodash": "^2.0.0",
     "semver": "^4.1.0",
-    "simple-extend": "0.1.0",
-    "trigger-then": "0.3.x"
+    "simple-extend": "0.1.0"
   },
   "devDependencies": {
-    "browserify": "^6.2.0",
     "chai": "~1.9.1",
     "chai-as-promised": "~4.1.0",
     "gulp": "^3.6.2",
@@ -50,12 +39,12 @@
     "gulp-git": "^0.5.3",
     "gulp-shell": "^0.2.5",
     "jshint": "~2.5.1",
-    "knex": "0.7.x",
+    "knex": "^0.8.0",
     "minimist": "^1.1.0",
     "mocha": "^2.0.1",
     "mysql": "^2.5.2",
     "node-uuid": "~1.4.1",
-    "pg": "^3.6.2",
+    "pg": "^4.3.0",
     "sinon": "^1.11.1",
     "sinon-chai": "^2.6.0",
     "sqlite3": "^3.0.2",
